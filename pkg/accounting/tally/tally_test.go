// Copyright (C) 2018 Storj Labs, Inc.
// See LICENSE for copying information.

package tally

import (
	"context"
	"crypto/ecdsa"
	"testing"
	"time"

	"github.com/stretchr/testify/assert"
	"go.uber.org/zap"

	"storj.io/storj/internal/testcontext"
	"storj.io/storj/internal/testidentity"
	"storj.io/storj/internal/teststorj"
	"storj.io/storj/pkg/bwagreement"
	"storj.io/storj/pkg/bwagreement/test"
	"storj.io/storj/pkg/overlay"
	"storj.io/storj/pkg/overlay/mocks"
	"storj.io/storj/pkg/pb"
	"storj.io/storj/pkg/pointerdb"
	"storj.io/storj/satellite/satellitedb"
	"storj.io/storj/storage/teststore"
)

func TestQueryNoAgreements(t *testing.T) {
	ctx := testcontext.New(t)
	defer ctx.Cleanup()

	pointerdb := pointerdb.NewServer(teststore.New(), &overlay.Cache{}, zap.NewNop(), pointerdb.Config{}, nil)
	overlayServer := mocks.NewOverlay([]*pb.Node{})
	db, err := satellitedb.NewInMemory()
	assert.NoError(t, err)
	defer ctx.Check(db.Close)
	assert.NoError(t, db.CreateTables())

	tally := newTally(zap.NewNop(), db.Accounting(), db.BandwidthAgreement(), pointerdb, overlayServer, 0, time.Second)

	err = tally.queryBW(ctx)
	assert.NoError(t, err)
}

func TestQueryWithBw(t *testing.T) {
	ctx := testcontext.New(t)
	defer ctx.Cleanup()

	pointerdb := pointerdb.NewServer(teststore.New(), &overlay.Cache{}, zap.NewNop(), pointerdb.Config{}, nil)
	overlayServer := mocks.NewOverlay([]*pb.Node{})

	db, err := satellitedb.NewInMemory()
	assert.NoError(t, err)
	defer ctx.Check(db.Close)

	assert.NoError(t, db.CreateTables())

	bwDb := db.BandwidthAgreement()
	tally := newTally(zap.NewNop(), db.Accounting(), bwDb, pointerdb, overlayServer, 0, time.Second)

	//get a private key
	fiC, err := testidentity.NewTestIdentity(ctx)
	assert.NoError(t, err)
	k, ok := fiC.Key.(*ecdsa.PrivateKey)
	assert.True(t, ok)

	makeBWA(ctx, t, bwDb, k, pb.PayerBandwidthAllocation_PUT)
	makeBWA(ctx, t, bwDb, k, pb.PayerBandwidthAllocation_GET)
	makeBWA(ctx, t, bwDb, k, pb.PayerBandwidthAllocation_GET_AUDIT)
	makeBWA(ctx, t, bwDb, k, pb.PayerBandwidthAllocation_GET_REPAIR)
	makeBWA(ctx, t, bwDb, k, pb.PayerBandwidthAllocation_PUT_REPAIR)

	//check the db
	err = tally.queryBW(ctx)
	assert.NoError(t, err)
}

<<<<<<< HEAD
func makeBWA(ctx context.Context, t *testing.T, bwDb bwagreement.DB, k *ecdsa.PrivateKey, action pb.PayerBandwidthAllocation_Action) {
	//generate an agreement with the key
	pba, err := test.GeneratePayerBandwidthAllocation(action, k, k)
	assert.NoError(t, err)
	rba, err := test.GenerateRenterBandwidthAllocation(pba, k)
=======
	rba, err := test.GenerateRenterBandwidthAllocation(pba, teststorj.NodeIDFromString("StorageNodeID"), k)
>>>>>>> 9a536f2c
	assert.NoError(t, err)
	//save to db
	err = bwDb.CreateAgreement(ctx, bwagreement.Agreement{Signature: rba.GetSignature(), Agreement: rba.GetData()})
	assert.NoError(t, err)
}<|MERGE_RESOLUTION|>--- conflicted
+++ resolved
@@ -75,15 +75,11 @@
 	assert.NoError(t, err)
 }
 
-<<<<<<< HEAD
 func makeBWA(ctx context.Context, t *testing.T, bwDb bwagreement.DB, k *ecdsa.PrivateKey, action pb.PayerBandwidthAllocation_Action) {
 	//generate an agreement with the key
 	pba, err := test.GeneratePayerBandwidthAllocation(action, k, k)
 	assert.NoError(t, err)
-	rba, err := test.GenerateRenterBandwidthAllocation(pba, k)
-=======
 	rba, err := test.GenerateRenterBandwidthAllocation(pba, teststorj.NodeIDFromString("StorageNodeID"), k)
->>>>>>> 9a536f2c
 	assert.NoError(t, err)
 	//save to db
 	err = bwDb.CreateAgreement(ctx, bwagreement.Agreement{Signature: rba.GetSignature(), Agreement: rba.GetData()})
